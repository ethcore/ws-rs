use std::borrow::Borrow;
use std::io::{Error as IoError, ErrorKind};
use std::net::{SocketAddr, ToSocketAddrs};
use std::time::Duration;
use std::usize;

use mio;
use mio::tcp::{TcpListener, TcpStream};
use mio::{Poll, PollOpt, Ready, Token};
use mio_extras;

use url::Url;

#[cfg(feature = "ssl")]
use openssl::ssl::Error as SslError;

use super::Settings;
use communication::{Command, Sender, Signal};
use connection::Connection;
use factory::Factory;
<<<<<<< HEAD
use slab::Slab;
use super::Settings;
=======
use result::{Error, Kind, Result};
use util::Slab;
>>>>>>> 0a1f853c

const QUEUE: Token = Token(usize::MAX - 3);
const TIMER: Token = Token(usize::MAX - 4);
pub const ALL: Token = Token(usize::MAX - 5);
const SYSTEM: Token = Token(usize::MAX - 6);

type Conn<F> = Connection<<F as Factory>::Handler>;

const MAX_EVENTS: usize = 1024;
const MESSAGES_PER_TICK: usize = 256;
const TIMER_TICK_MILLIS: u64 = 100;
const TIMER_WHEEL_SIZE: usize = 1024;
const TIMER_CAPACITY: usize = 65_536;

#[cfg(not(windows))]
const CONNECTION_REFUSED: i32 = 111;
#[cfg(windows)]
const CONNECTION_REFUSED: i32 = 61;

fn url_to_addrs(url: &Url) -> Result<Vec<SocketAddr>> {
    let host = url.host_str();
    if host.is_none() || (url.scheme() != "ws" && url.scheme() != "wss") {
        return Err(Error::new(
            Kind::Internal,
            format!("Not a valid websocket url: {}", url),
        ));
    }
    let host = host.unwrap();

    let port = url.port_or_known_default().unwrap_or(80);
    let mut addrs = (&host[..], port)
        .to_socket_addrs()?
        .collect::<Vec<SocketAddr>>();
    addrs.dedup();
    Ok(addrs)
}

enum State {
    Active,
    Inactive,
}

impl State {
    fn is_active(&self) -> bool {
        match *self {
            State::Active => true,
            State::Inactive => false,
        }
    }
}

#[derive(Debug, Clone, Copy)]
pub struct Timeout {
    connection: Token,
    event: Token,
}

pub struct Handler<F>
where
    F: Factory,
{
    listener: Option<TcpListener>,
    connections: Slab<Conn<F>>,
    factory: F,
    settings: Settings,
    state: State,
    queue_tx: mio::channel::SyncSender<Command>,
    queue_rx: mio::channel::Receiver<Command>,
    timer: mio_extras::timer::Timer<Timeout>,
    next_connection_id: u32,
}

impl<F> Handler<F>
where
    F: Factory,
{
    pub fn new(factory: F, settings: Settings) -> Handler<F> {
        let (tx, rx) = mio::channel::sync_channel(settings.max_connections * settings.queue_size);
        let timer = mio_extras::timer::Builder::default()
            .tick_duration(Duration::from_millis(TIMER_TICK_MILLIS))
            .num_slots(TIMER_WHEEL_SIZE)
            .capacity(TIMER_CAPACITY)
            .build();
        Handler {
            listener: None,
            connections: Slab::with_capacity(settings.max_connections),
            factory,
            settings,
            state: State::Inactive,
            queue_tx: tx,
            queue_rx: rx,
            timer,
            next_connection_id: 0,
        }
    }

    pub fn sender(&self) -> Sender {
        Sender::new(ALL, self.queue_tx.clone(), 0)
    }

    pub fn listen(&mut self, poll: &mut Poll, addr: &SocketAddr) -> Result<&mut Handler<F>> {
        debug_assert!(
            self.listener.is_none(),
            "Attempted to listen for connections from two addresses on the same websocket."
        );

        let tcp = TcpListener::bind(addr)?;
        // TODO: consider net2 in order to set reuse_addr
        poll.register(&tcp, ALL, Ready::readable(), PollOpt::level())?;
        self.listener = Some(tcp);
        Ok(self)
    }

    pub fn local_addr(&self) -> ::std::io::Result<SocketAddr> {
        if let Some(ref listener) = self.listener {
            listener.local_addr()
        } else {
            Err(IoError::new(ErrorKind::NotFound, "Not a listening socket"))
        }
    }

    #[cfg(feature = "ssl")]
    pub fn connect(&mut self, poll: &mut Poll, url: Url) -> Result<()> {
        let settings = self.settings;

        let (tok, addresses) = {
            let (tok, entry, connection_id, handler) =
                if self.connections.len() < settings.max_connections {
                    let entry = self.connections.vacant_entry();
                    let tok = Token(entry.key());
                    let connection_id = self.next_connection_id;
                    self.next_connection_id = self.next_connection_id.wrapping_add(1);
                    (
                        tok,
                        entry,
                        connection_id,
                        self.factory.client_connected(Sender::new(
                            tok,
                            self.queue_tx.clone(),
                            connection_id,
                        )),
                    )
                } else {
                    return Err(Error::new(
                        Kind::Capacity,
                        "Unable to add another connection to the event loop.",
                    ));
                };

            let mut addresses = match url_to_addrs(&url) {
                Ok(addresses) => addresses,
                Err(err) => {
                    self.factory.connection_lost(handler);
                    return Err(err);
                }
            };

            loop {
                if let Some(addr) = addresses.pop() {
                    if let Ok(sock) = TcpStream::connect(&addr) {
                        if settings.tcp_nodelay {
                            sock.set_nodelay(true)?
                        }
                        addresses.push(addr); // Replace the first addr in case ssl fails and we fallback
                        entry.insert(Connection::new(tok, sock, handler, settings, connection_id));
                        break;
                    }
                } else {
                    self.factory.connection_lost(handler);
                    return Err(Error::new(
                        Kind::Internal,
                        format!("Unable to obtain any socket address for {}", url),
                    ));
                }
            }

            (tok, addresses)
        };

        let will_encrypt = url.scheme() == "wss";

        if let Err(error) = self.connections[tok.into()].as_client(url, addresses) {
            let handler = self.connections.remove(tok.into()).consume();
            self.factory.connection_lost(handler);
            return Err(error);
        }

        if will_encrypt {
            while let Err(ssl_error) = self.connections[tok.into()].encrypt() {
                match ssl_error.kind {
                    Kind::Ssl(SslError::Stream(ref io_error)) => {
                        if let Some(errno) = io_error.raw_os_error() {
                            if errno == CONNECTION_REFUSED {
                                if let Err(reset_error) = self.connections[tok.into()].reset() {
                                    trace!(
                                        "Encountered error while trying to reset connection: {:?}",
                                        reset_error
                                    );
                                } else {
                                    continue;
                                }
                            }
                        }
                    }
                    _ => (),
                }
                self.connections[tok.into()].error(ssl_error);
                // Allow socket to be registered anyway to await hangup
                break;
            }
        }

        poll.register(
            self.connections[tok.into()].socket(),
            self.connections[tok.into()].token(),
            self.connections[tok.into()].events(),
            PollOpt::edge() | PollOpt::oneshot(),
        ).map_err(Error::from)
            .or_else(|err| {
                error!(
                    "Encountered error while trying to build WebSocket connection: {}",
                    err
                );
                let handler = self.connections.remove(tok.into()).consume();
                self.factory.connection_lost(handler);
                Err(err)
            })
    }

    #[cfg(not(feature = "ssl"))]
    pub fn connect(&mut self, poll: &mut Poll, url: Url) -> Result<()> {
        let settings = self.settings;

        let (tok, addresses) = {
            let (tok, entry, connection_id, handler) =
                if self.connections.len() < settings.max_connections {
                    let entry = self.connections.vacant_entry();
                    let tok = Token(entry.key());
                    let connection_id = self.next_connection_id;
                    self.next_connection_id = self.next_connection_id.wrapping_add(1);
                    (
                        tok,
                        entry,
                        connection_id,
                        self.factory.client_connected(Sender::new(
                            tok,
                            self.queue_tx.clone(),
                            connection_id,
                        )),
                    )
                } else {
                    return Err(Error::new(
                        Kind::Capacity,
                        "Unable to add another connection to the event loop.",
                    ));
                };

            let mut addresses = match url_to_addrs(&url) {
                Ok(addresses) => addresses,
                Err(err) => {
                    self.factory.connection_lost(handler);
                    return Err(err);
                }
            };

            loop {
                if let Some(addr) = addresses.pop() {
                    if let Ok(sock) = TcpStream::connect(&addr) {
                        if settings.tcp_nodelay {
                            sock.set_nodelay(true)?
                        }
                        entry.insert(Connection::new(tok, sock, handler, settings, connection_id));
                        break;
                    }
                } else {
                    self.factory.connection_lost(handler);
                    return Err(Error::new(
                        Kind::Internal,
                        format!("Unable to obtain any socket address for {}", url),
                    ));
                }
            }

            (tok, addresses)
        };

        if url.scheme() == "wss" {
            let error = Error::new(
                Kind::Protocol,
                "The ssl feature is not enabled. Please enable it to use wss urls.",
            );
            let handler = self.connections.remove(tok.into()).consume();
            self.factory.connection_lost(handler);
            return Err(error);
        }

        if let Err(error) = self.connections[tok.into()].as_client(url, addresses) {
            let handler = self.connections.remove(tok.into()).consume();
            self.factory.connection_lost(handler);
            return Err(error);
        }

        poll.register(
            self.connections[tok.into()].socket(),
            self.connections[tok.into()].token(),
            self.connections[tok.into()].events(),
            PollOpt::edge() | PollOpt::oneshot(),
        ).map_err(Error::from)
            .or_else(|err| {
                error!(
                    "Encountered error while trying to build WebSocket connection: {}",
                    err
                );
                let handler = self.connections.remove(tok.into()).consume();
                self.factory.connection_lost(handler);
                Err(err)
            })
    }

    #[cfg(feature = "ssl")]
    pub fn accept(&mut self, poll: &mut Poll, sock: TcpStream) -> Result<()> {
        let factory = &mut self.factory;
        let settings = self.settings;

        if settings.tcp_nodelay {
            sock.set_nodelay(true)?
        }

        let tok = {
            if self.connections.len() < settings.max_connections {
                let entry = self.connections.vacant_entry();
                let tok = Token(entry.key());
                let connection_id = self.next_connection_id;
                self.next_connection_id = self.next_connection_id.wrapping_add(1);
                let handler = factory.server_connected(Sender::new(
                    tok,
                    self.queue_tx.clone(),
                    connection_id,
                ));
                entry.insert(Connection::new(tok, sock, handler, settings, connection_id));
                tok
            } else {
                return Err(Error::new(
                    Kind::Capacity,
                    "Unable to add another connection to the event loop.",
                ));
            }
        };

        let conn = &mut self.connections[tok.into()];

        conn.as_server()?;
        if settings.encrypt_server {
            conn.encrypt()?
        }

        poll.register(
            conn.socket(),
            conn.token(),
            conn.events(),
            PollOpt::edge() | PollOpt::oneshot(),
        ).map_err(Error::from)
            .or_else(|err| {
                error!(
                    "Encountered error while trying to build WebSocket connection: {}",
                    err
                );
                conn.error(err);
                if settings.panic_on_new_connection {
                    panic!("Encountered error while trying to build WebSocket connection.");
                }
                Ok(())
            })
    }

    #[cfg(not(feature = "ssl"))]
    pub fn accept(&mut self, poll: &mut Poll, sock: TcpStream) -> Result<()> {
        let factory = &mut self.factory;
        let settings = self.settings;

        if settings.tcp_nodelay {
            sock.set_nodelay(true)?
        }

        let tok = {
            if self.connections.len() < settings.max_connections {
                let entry = self.connections.vacant_entry();
                let tok = Token(entry.key());
                let connection_id = self.next_connection_id;
                self.next_connection_id = self.next_connection_id.wrapping_add(1);
                let handler = factory.server_connected(Sender::new(
                    tok,
                    self.queue_tx.clone(),
                    connection_id,
                ));
                entry.insert(Connection::new(tok, sock, handler, settings, connection_id));
                tok
            } else {
                return Err(Error::new(
                    Kind::Capacity,
                    "Unable to add another connection to the event loop.",
                ));
            }
        };

        let conn = &mut self.connections[tok.into()];

        conn.as_server()?;
        if settings.encrypt_server {
            return Err(Error::new(
                Kind::Protocol,
                "The ssl feature is not enabled. Please enable it to use wss urls.",
            ));
        }

        poll.register(
            conn.socket(),
            conn.token(),
            conn.events(),
            PollOpt::edge() | PollOpt::oneshot(),
        ).map_err(Error::from)
            .or_else(|err| {
                error!(
                    "Encountered error while trying to build WebSocket connection: {}",
                    err
                );
                conn.error(err);
                if settings.panic_on_new_connection {
                    panic!("Encountered error while trying to build WebSocket connection.");
                }
                Ok(())
            })
    }

    pub fn run(&mut self, poll: &mut Poll) -> Result<()> {
        trace!("Running event loop");
        poll.register(
            &self.queue_rx,
            QUEUE,
            Ready::readable(),
            PollOpt::edge() | PollOpt::oneshot(),
        )?;
        poll.register(&self.timer, TIMER, Ready::readable(), PollOpt::edge())?;

        self.state = State::Active;
        let result = self.event_loop(poll);
        self.state = State::Inactive;

        result
            .and(poll.deregister(&self.timer).map_err(Error::from))
            .and(poll.deregister(&self.queue_rx).map_err(Error::from))
    }

    #[inline]
    fn event_loop(&mut self, poll: &mut Poll) -> Result<()> {
        let mut events = mio::Events::with_capacity(MAX_EVENTS);
        while self.state.is_active() {
            trace!("Waiting for event");
            let nevents = match poll.poll(&mut events, None) {
                Ok(nevents) => nevents,
                Err(err) => {
                    if err.kind() == ErrorKind::Interrupted {
                        if self.settings.shutdown_on_interrupt {
                            error!("Websocket shutting down for interrupt.");
                            self.state = State::Inactive;
                        } else {
                            error!("Websocket received interrupt.");
                        }
                        0
                    } else {
                        return Err(Error::from(err));
                    }
                }
            };
            trace!("Processing {} events", nevents);

            for i in 0..nevents {
                let evt = events.get(i).unwrap();
                self.handle_event(poll, evt.token(), evt.kind());
            }

            self.check_count();
        }
        Ok(())
    }

    #[inline]
    fn schedule(&self, poll: &mut Poll, conn: &Conn<F>) -> Result<()> {
        trace!(
            "Scheduling connection to {} as {:?}",
            conn.socket()
                .peer_addr()
                .map(|addr| addr.to_string())
                .unwrap_or_else(|_| "UNKNOWN".into()),
            conn.events()
        );
        poll.reregister(
            conn.socket(),
            conn.token(),
            conn.events(),
            PollOpt::edge() | PollOpt::oneshot(),
        )?;
        Ok(())
    }

    fn shutdown(&mut self) {
        debug!("Received shutdown signal. WebSocket is attempting to shut down.");
        for (_, conn) in self.connections.iter_mut() {
            conn.shutdown();
        }
        self.factory.on_shutdown();
        self.state = State::Inactive;
        if self.settings.panic_on_shutdown {
            panic!("Panicking on shutdown as per setting.")
        }
    }

    #[inline]
    fn check_active(&mut self, poll: &mut Poll, active: bool, token: Token) {
        // NOTE: Closing state only applies after a ws connection was successfully
        // established. It's possible that we may go inactive while in a connecting
        // state if the handshake fails.
        if !active {
            if let Ok(addr) = self.connections[token.into()].socket().peer_addr() {
                debug!("WebSocket connection to {} disconnected.", addr);
            } else {
                trace!("WebSocket connection to token={:?} disconnected.", token);
            }
            let handler = self.connections.remove(token.into()).consume();
            self.factory.connection_lost(handler);
        } else {
            self.schedule(poll, &self.connections[token.into()])
                .or_else(|err| {
                    // This will be an io error, so disconnect will already be called
                    self.connections[token.into()].error(err);
                    let handler = self.connections.remove(token.into()).consume();
                    self.factory.connection_lost(handler);
                    Ok::<(), Error>(())
                })
                .unwrap()
        }
    }

    #[inline]
    fn is_client(&self) -> bool {
        self.listener.is_none()
    }

    #[inline]
    fn check_count(&mut self) {
        trace!("Active connections {:?}", self.connections.len());
        if self.connections.is_empty() {
            if !self.state.is_active() {
                debug!("Shutting down websocket server.");
            } else if self.is_client() {
                debug!("Shutting down websocket client.");
                self.factory.on_shutdown();
                self.state = State::Inactive;
            }
        }
    }

    fn handle_event(&mut self, poll: &mut Poll, token: Token, events: Ready) {
        match token {
            SYSTEM => {
                debug_assert!(false, "System token used for io event. This is a bug!");
                error!("System token used for io event. This is a bug!");
            }
            ALL => {
                if events.is_readable() {
                    match self.listener
                        .as_ref()
                        .expect("No listener provided for server websocket connections")
                        .accept()
                    {
                        Ok((sock, addr)) => {
                            info!("Accepted a new tcp connection from {}.", addr);
                            if let Err(err) = self.accept(poll, sock) {
                                error!("Unable to build WebSocket connection {:?}", err);
                                if self.settings.panic_on_new_connection {
                                    panic!("Unable to build WebSocket connection {:?}", err);
                                }
                            }
                        }
                        Err(err) => error!(
                            "Encountered an error {:?} while accepting tcp connection.",
                            err
                        ),
                    }
                }
            }
            TIMER => while let Some(t) = self.timer.poll() {
                self.handle_timeout(poll, t);
            },
            QUEUE => {
                for _ in 0..MESSAGES_PER_TICK {
                    match self.queue_rx.try_recv() {
                        Ok(cmd) => self.handle_queue(poll, cmd),
                        _ => break,
                    }
                }
                let _ = poll.reregister(
                    &self.queue_rx,
                    QUEUE,
                    Ready::readable(),
                    PollOpt::edge() | PollOpt::oneshot(),
                );
            }
            _ => {
                let active = {
                    let conn_events = self.connections[token.into()].events();

                    if (events & conn_events).is_readable() {
                        if let Err(err) = self.connections[token.into()].read() {
                            trace!("Encountered error while reading: {}", err);
                            if let Kind::Io(ref err) = err.kind {
                                if let Some(errno) = err.raw_os_error() {
                                    if errno == CONNECTION_REFUSED {
                                        match self.connections[token.into()].reset() {
                                            Ok(_) => {
                                                poll.register(
                                                    self.connections[token.into()].socket(),
                                                    self.connections[token.into()].token(),
                                                    self.connections[token.into()].events(),
                                                    PollOpt::edge() | PollOpt::oneshot(),
                                                ).or_else(|err| {
                                                        self.connections[token.into()]
                                                            .error(Error::from(err));
                                                        let handler = self.connections
                                                            .remove(token.into())
                                                            .consume();
                                                        self.factory.connection_lost(handler);
                                                        Ok::<(), Error>(())
                                                    })
                                                    .unwrap();
                                                return;
                                            }
                                            Err(err) => {
                                                trace!("Encountered error while trying to reset connection: {:?}", err);
                                            }
                                        }
                                    }
                                }
                            }
                            // This will trigger disconnect if the connection is open
                            self.connections[token.into()].error(err)
                        }
                    }

                    let conn_events = self.connections[token.into()].events();

                    if (events & conn_events).is_writable() {
                        if let Err(err) = self.connections[token.into()].write() {
                            trace!("Encountered error while writing: {}", err);
                            if let Kind::Io(ref err) = err.kind {
                                if let Some(errno) = err.raw_os_error() {
                                    if errno == CONNECTION_REFUSED {
                                        match self.connections[token.into()].reset() {
                                            Ok(_) => {
                                                poll.register(
                                                    self.connections[token.into()].socket(),
                                                    self.connections[token.into()].token(),
                                                    self.connections[token.into()].events(),
                                                    PollOpt::edge() | PollOpt::oneshot(),
                                                ).or_else(|err| {
                                                        self.connections[token.into()]
                                                            .error(Error::from(err));
                                                        let handler = self.connections
                                                            .remove(token.into())
                                                            .consume();
                                                        self.factory.connection_lost(handler);
                                                        Ok::<(), Error>(())
                                                    })
                                                    .unwrap();
                                                return;
                                            }
                                            Err(err) => {
                                                trace!("Encountered error while trying to reset connection: {:?}", err);
                                            }
                                        }
                                    }
                                }
                            }
                            // This will trigger disconnect if the connection is open
                            self.connections[token.into()].error(err)
                        }
                    }

                    // connection events may have changed
                    self.connections[token.into()].events().is_readable()
                        || self.connections[token.into()].events().is_writable()
                };

                self.check_active(poll, active, token)
            }
        }
    }

    fn handle_queue(&mut self, poll: &mut Poll, cmd: Command) {
        match cmd.token() {
            SYSTEM => {
                // Scaffolding for system events such as internal timeouts
            }
            ALL => {
                let mut dead = Vec::with_capacity(self.connections.len());

                match cmd.into_signal() {
                    Signal::Message(msg) => {
                        trace!("Broadcasting message: {:?}", msg);
                        for (_, conn) in self.connections.iter_mut() {
                            if let Err(err) = conn.send_message(msg.clone()) {
                                dead.push((conn.token(), err))
                            }
                        }
                    }
                    Signal::Close(code, reason) => {
                        trace!("Broadcasting close: {:?} - {}", code, reason);
                        for (_, conn) in self.connections.iter_mut() {
                            if let Err(err) = conn.send_close(code, reason.borrow()) {
                                dead.push((conn.token(), err))
                            }
                        }
                    }
                    Signal::Ping(data) => {
                        trace!("Broadcasting ping");
                        for (_, conn) in self.connections.iter_mut() {
                            if let Err(err) = conn.send_ping(data.clone()) {
                                dead.push((conn.token(), err))
                            }
                        }
                    }
                    Signal::Pong(data) => {
                        trace!("Broadcasting pong");
                        for (_, conn) in self.connections.iter_mut() {
                            if let Err(err) = conn.send_pong(data.clone()) {
                                dead.push((conn.token(), err))
                            }
                        }
                    }
                    Signal::Connect(url) => {
                        if let Err(err) = self.connect(poll, url.clone()) {
                            if self.settings.panic_on_new_connection {
                                panic!("Unable to establish connection to {}: {:?}", url, err);
                            }
                            error!("Unable to establish connection to {}: {:?}", url, err);
                        }
                        return;
                    }
                    Signal::Shutdown => self.shutdown(),
                    Signal::Timeout {
                        delay,
                        token: event,
                    } => {
                        let timeout = self.timer.set_timeout(
                            Duration::from_millis(delay),
                            Timeout {
                                connection: ALL,
                                event,
                            },
                        );
                        for (_, conn) in self.connections.iter_mut() {
                            if let Err(err) = conn.new_timeout(event, timeout.clone()) {
                                conn.error(err);
                            }
                        }
                        return;
                    }
                    Signal::Cancel(timeout) => {
                        self.timer.cancel_timeout(&timeout);
                        return;
                    }
                }

                for (_, conn) in self.connections.iter() {
                    if let Err(err) = self.schedule(poll, conn) {
                        dead.push((conn.token(), err))
                    }
                }
                for (token, err) in dead {
                    // note the same connection may be called twice
                    self.connections[token.into()].error(err)
                }
            }
            token => {
                let connection_id = cmd.connection_id();
                match cmd.into_signal() {
                    Signal::Message(msg) => {
                        if let Some(conn) = self.connections.get_mut(token.into()) {
                            if conn.connection_id() == connection_id {
                                if let Err(err) = conn.send_message(msg) {
                                    conn.error(err)
                                }
                            } else {
                                trace!("Connection disconnected while a message was waiting in the queue.")
                            }
                        } else {
                            trace!(
                                "Connection disconnected while a message was waiting in the queue."
                            )
                        }
                    }
                    Signal::Close(code, reason) => {
                        if let Some(conn) = self.connections.get_mut(token.into()) {
                            if conn.connection_id() == connection_id {
                                if let Err(err) = conn.send_close(code, reason) {
                                    conn.error(err)
                                }
                            } else {
                                trace!("Connection disconnected while close signal was waiting in the queue.")
                            }
                        } else {
                            trace!("Connection disconnected while close signal was waiting in the queue.")
                        }
                    }
                    Signal::Ping(data) => {
                        if let Some(conn) = self.connections.get_mut(token.into()) {
                            if conn.connection_id() == connection_id {
                                if let Err(err) = conn.send_ping(data) {
                                    conn.error(err)
                                }
                            } else {
                                trace!("Connection disconnected while ping signal was waiting in the queue.")
                            }
                        } else {
                            trace!("Connection disconnected while ping signal was waiting in the queue.")
                        }
                    }
                    Signal::Pong(data) => {
                        if let Some(conn) = self.connections.get_mut(token.into()) {
                            if conn.connection_id() == connection_id {
                                if let Err(err) = conn.send_pong(data) {
                                    conn.error(err)
                                }
                            } else {
                                trace!("Connection disconnected while pong signal was waiting in the queue.")
                            }
                        } else {
                            trace!("Connection disconnected while pong signal was waiting in the queue.")
                        }
                    }
                    Signal::Connect(url) => {
                        if let Err(err) = self.connect(poll, url.clone()) {
                            if let Some(conn) = self.connections.get_mut(token.into()) {
                                conn.error(err)
                            } else {
                                if self.settings.panic_on_new_connection {
                                    panic!("Unable to establish connection to {}: {:?}", url, err);
                                }
                                error!("Unable to establish connection to {}: {:?}", url, err);
                            }
                        }
                        return;
                    }
                    Signal::Shutdown => self.shutdown(),
                    Signal::Timeout {
                        delay,
                        token: event,
                    } => {
                        let timeout = self.timer.set_timeout(
                            Duration::from_millis(delay),
                            Timeout {
                                connection: token,
                                event,
                            },
                        );
                        if let Some(conn) = self.connections.get_mut(token.into()) {
                            if let Err(err) = conn.new_timeout(event, timeout) {
                                conn.error(err)
                            }
                        } else {
                            trace!("Connection disconnected while pong signal was waiting in the queue.")
                        }
                        return;
                    }
                    Signal::Cancel(timeout) => {
                        self.timer.cancel_timeout(&timeout);
                        return;
                    }
                }

                if self.connections.get(token.into()).is_some() {
                    if let Err(err) = self.schedule(poll, &self.connections[token.into()]) {
                        self.connections[token.into()].error(err)
                    }
                }
            }
        }
    }

    fn handle_timeout(&mut self, poll: &mut Poll, Timeout { connection, event }: Timeout) {
        let active = {
            if let Some(conn) = self.connections.get_mut(connection.into()) {
                if let Err(err) = conn.timeout_triggered(event) {
                    conn.error(err)
                }

                conn.events().is_readable() || conn.events().is_writable()
            } else {
                trace!("Connection disconnected while timeout was waiting.");
                return;
            }
        };
        self.check_active(poll, active, connection);
    }
}

mod test {
    #![allow(unused_imports, unused_variables, dead_code)]
    use std::str::FromStr;

    use url::Url;

    use super::url_to_addrs;
    use super::*;
    use result::{Error, Kind};

    #[test]
    fn test_url_to_addrs() {
        let ws_url = Url::from_str("ws://example.com?query=me").unwrap();
        let wss_url = Url::from_str("wss://example.com/suburl#fragment").unwrap();
        let bad_url = Url::from_str("http://howdy.bad.com").unwrap();
        let no_resolve = Url::from_str("ws://bad.elucitrans.com").unwrap();

        assert!(url_to_addrs(&ws_url).is_ok());
        assert!(url_to_addrs(&ws_url).unwrap().len() > 0);
        assert!(url_to_addrs(&wss_url).is_ok());
        assert!(url_to_addrs(&wss_url).unwrap().len() > 0);

        match url_to_addrs(&bad_url) {
            Ok(_) => panic!("url_to_addrs accepts http urls."),
            Err(Error {
                kind: Kind::Internal,
                details: _,
            }) => (), // pass
            err => panic!("{:?}", err),
        }

        match url_to_addrs(&no_resolve) {
            Ok(_) => panic!("url_to_addrs creates addresses for non-existent domains."),
            Err(Error {
                kind: Kind::Io(_),
                details: _,
            }) => (), // pass
            err => panic!("{:?}", err),
        }
    }

}<|MERGE_RESOLUTION|>--- conflicted
+++ resolved
@@ -18,13 +18,10 @@
 use communication::{Command, Sender, Signal};
 use connection::Connection;
 use factory::Factory;
-<<<<<<< HEAD
 use slab::Slab;
 use super::Settings;
-=======
 use result::{Error, Kind, Result};
-use util::Slab;
->>>>>>> 0a1f853c
+
 
 const QUEUE: Token = Token(usize::MAX - 3);
 const TIMER: Token = Token(usize::MAX - 4);
